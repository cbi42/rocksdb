--- conflicted
+++ resolved
@@ -299,17 +299,10 @@
   Status NewDB();
 
   // Recover the descriptor from persistent storage.  May do a significant
-<<<<<<< HEAD
   // amount of work to recover recently logged updates.  Any changes to
   // be made to the descriptor are added to *edit.
-  Status Recover(VersionEdit* edit,
-                 const std::vector<ColumnFamilyDescriptor>& column_families,
-                 MemTable* external_table = nullptr,
-                 bool error_if_log_file_exist = false);
-=======
-  // amount of work to recover recently logged updates.
-  Status Recover(bool read_only = false, bool error_if_log_file_exist = false);
->>>>>>> fb01755a
+  Status Recover(const std::vector<ColumnFamilyDescriptor>& column_families,
+                 bool read_only = false, bool error_if_log_file_exist = false);
 
   void MaybeIgnoreError(Status* s) const;
 
