--- conflicted
+++ resolved
@@ -738,13 +738,8 @@
   // useful, e.g. when reading the whole column family.
   //
   // read_options.ignore_range_deletions determines whether range tombstones are
-<<<<<<< HEAD
-  // processed internally, i.e., whether range tombstone covered keys are in
-  // this iterator's output.
-=======
   // processed in the returned interator internally, i.e., whether range
   // tombstone covered keys are in this iterator's output.
->>>>>>> 53799941
   // @param read_options Must outlive the returned iterator.
   InternalIterator* NewInternalIterator(
       const ReadOptions& read_options, Arena* arena, SequenceNumber sequence,
